--- conflicted
+++ resolved
@@ -16,10 +16,5 @@
     granger_causality
 )
 
-<<<<<<< HEAD
-__version__ = "0.3.2"  # Updated to version 0.3.2
-__all__ = ['io', 'calculations', 'gradients', 'causality', 'plot', "ROF"]
-=======
-__version__ = "0.3.1"  # Updated to version 0.3.0
-__all__ = ['io', 'calculations', 'gradients', 'causality', 'plot']
->>>>>>> 6849bd96
+__version__ = "0.3.1"  # Updated to version 0.3.2
+__all__ = ['io', 'calculations', 'gradients', 'causality', 'plot', "ROF"]