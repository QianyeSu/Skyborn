import setuptools

setuptools.setup(
    name="skyborn",
<<<<<<< HEAD
    version="0.3.2",  # Update this version number as needed
=======
    version="0.3.1",  # 与pyproject.toml保持一致
>>>>>>> 6849bd96
    author="Qianye Su",
    author_email="suqianye2000@gmail.com",
    description="Atmospheric science research utilities",
    long_description="Skyborn is a tool for easy plotting ERA5 weather data.",
    license="MIT",
    license_files=("LICENSE.txt"),
    packages=setuptools.find_packages(where="src"),
    package_dir={"": "src"},
    classifiers=[
        "Programming Language :: Python :: 3",
        "License :: OSI Approved :: MIT License",
        "Operating System :: OS Independent",
    ],

    install_requires=[
        "numpy",
        "xarray",
        "matplotlib",
        "cartopy",
        "netCDF4",
        "metpy",
        "tqdm",
        "statsmodels",
        "scipy",
        "cfgrib",
        "eccodes",
        "scikit-learn"
    ]
)<|MERGE_RESOLUTION|>--- conflicted
+++ resolved
@@ -2,11 +2,7 @@
 
 setuptools.setup(
     name="skyborn",
-<<<<<<< HEAD
-    version="0.3.2",  # Update this version number as needed
-=======
     version="0.3.1",  # 与pyproject.toml保持一致
->>>>>>> 6849bd96
     author="Qianye Su",
     author_email="suqianye2000@gmail.com",
     description="Atmospheric science research utilities",
